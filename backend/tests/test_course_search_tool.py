"""
Unit tests for CourseSearchTool
Tests the search functionality in isolation using mocked dependencies
"""

import os
import sys
import unittest
from unittest.mock import Mock, patch

# Add parent directory to path for imports
sys.path.append(os.path.dirname(os.path.dirname(os.path.abspath(__file__))))

<<<<<<< HEAD
from .test_fixtures import (
    MockVectorStore, MockData, print_test_section,
    assert_search_results_format
=======
from search_tools import CourseSearchTool
from test_fixtures import (
    MockData,
    MockVectorStore,
    assert_search_results_format,
    print_test_section,
>>>>>>> 88d1f3d5
)
from vector_store import SearchResults


class TestCourseSearchTool(unittest.TestCase):
    """Unit tests for CourseSearchTool functionality"""

    def setUp(self):
        """Set up test environment"""
        print_test_section("CourseSearchTool Unit Tests")

    def test_tool_definition(self):
        """Test that tool definition is correctly formatted"""
        print("\n🔍 Testing tool definition...")

        mock_store = MockVectorStore()
        tool = CourseSearchTool(mock_store)

        definition = tool.get_tool_definition()

        # Check required fields
        self.assertIn("name", definition)
        self.assertIn("description", definition)
        self.assertIn("input_schema", definition)

        # Check specific values
        self.assertEqual(definition["name"], "search_course_content")
        self.assertIn("query", definition["input_schema"]["properties"])
        self.assertIn("query", definition["input_schema"]["required"])

        print("✅ Tool definition correctly formatted")
        print(f"   - Name: {definition['name']}")
        print(f"   - Required params: {definition['input_schema']['required']}")

    def test_execute_with_valid_data(self):
        """Test execute method with valid data"""
        print("\n🔍 Testing execute with valid data...")

        mock_store = MockVectorStore(return_data=True)
        tool = CourseSearchTool(mock_store)

        result = tool.execute("test query")

        self.assertIsInstance(result, str)
        self.assertGreater(len(result), 0)
        assert_search_results_format(result)

        # Check that sources are tracked
        self.assertTrue(hasattr(tool, "last_sources"))
        self.assertGreater(len(tool.last_sources), 0)

        print("✅ Execute with valid data successful")
        print(f"   - Result length: {len(result)}")
        print(f"   - Sources tracked: {len(tool.last_sources)}")
        print(f"   - Result preview: {result[:100]}...")

    def test_execute_with_empty_results(self):
        """Test execute method when no results found"""
        print("\n🔍 Testing execute with empty results...")

        mock_store = MockVectorStore(return_data=False)
        tool = CourseSearchTool(mock_store)

        result = tool.execute("nonexistent query")

        self.assertIn("No relevant content found", result)
        self.assertEqual(len(tool.last_sources), 0)

        print("✅ Execute with empty results handled correctly")
        print(f"   - Result: {result}")

    def test_execute_with_error(self):
        """Test execute method when vector store returns error"""
        print("\n🔍 Testing execute with error...")

        mock_store = MockVectorStore(return_error=True)
        tool = CourseSearchTool(mock_store)

        result = tool.execute("test query")

        self.assertIn("error", result.lower())

        print("✅ Execute with error handled correctly")
        print(f"   - Error result: {result}")

    def test_execute_with_course_filter(self):
        """Test execute method with course name filter"""
        print("\n🔍 Testing execute with course filter...")

        mock_store = MockVectorStore(return_data=True)
        tool = CourseSearchTool(mock_store)

        # Mock the search method to verify filters are passed
        original_search = mock_store.search
        search_calls = []

        def mock_search(*args, **kwargs):
            search_calls.append(kwargs)
            return original_search(*args, **kwargs)

        mock_store.search = mock_search

        result = tool.execute("test query", course_name="Computer Use")

        # Verify search was called with correct parameters
        self.assertEqual(len(search_calls), 1)
        self.assertEqual(search_calls[0]["course_name"], "Computer Use")

        print("✅ Execute with course filter successful")
        print(f"   - Course filter applied: {search_calls[0]['course_name']}")

    def test_execute_with_lesson_filter(self):
        """Test execute method with lesson number filter"""
        print("\n🔍 Testing execute with lesson filter...")

        mock_store = MockVectorStore(return_data=True)
        tool = CourseSearchTool(mock_store)

        # Mock the search method to verify filters are passed
        original_search = mock_store.search
        search_calls = []

        def mock_search(*args, **kwargs):
            search_calls.append(kwargs)
            return original_search(*args, **kwargs)

        mock_store.search = mock_search

        result = tool.execute("test query", lesson_number=2)

        # Verify search was called with correct parameters
        self.assertEqual(len(search_calls), 1)
        self.assertEqual(search_calls[0]["lesson_number"], 2)

        print("✅ Execute with lesson filter successful")
        print(f"   - Lesson filter applied: {search_calls[0]['lesson_number']}")

    def test_execute_with_both_filters(self):
        """Test execute method with both course and lesson filters"""
        print("\n🔍 Testing execute with both filters...")

        mock_store = MockVectorStore(return_data=True)
        tool = CourseSearchTool(mock_store)

        # Mock the search method to verify filters are passed
        original_search = mock_store.search
        search_calls = []

        def mock_search(*args, **kwargs):
            search_calls.append(kwargs)
            return original_search(*args, **kwargs)

        mock_store.search = mock_search

        result = tool.execute("test query", course_name="RAG", lesson_number=1)

        # Verify search was called with correct parameters
        self.assertEqual(len(search_calls), 1)
        self.assertEqual(search_calls[0]["course_name"], "RAG")
        self.assertEqual(search_calls[0]["lesson_number"], 1)

        print("✅ Execute with both filters successful")
        print(f"   - Course filter: {search_calls[0]['course_name']}")
        print(f"   - Lesson filter: {search_calls[0]['lesson_number']}")

    def test_format_results(self):
        """Test the _format_results method"""
        print("\n🔍 Testing results formatting...")

        mock_store = MockVectorStore()
        tool = CourseSearchTool(mock_store)

        # Create test search results
        test_results = MockData.SAMPLE_SEARCH_RESULTS

        formatted = tool._format_results(test_results)

        # Check formatting
        self.assertIsInstance(formatted, str)
        self.assertGreater(len(formatted), 0)

        # Check that course titles and lesson numbers are included
        self.assertIn("Building Towards Computer Use", formatted)
        self.assertIn("Lesson", formatted)

        # Check that sources are tracked
        self.assertGreater(len(tool.last_sources), 0)

        print("✅ Results formatting successful")
        print(f"   - Formatted length: {len(formatted)}")
        print(f"   - Sources generated: {len(tool.last_sources)}")

    def test_source_tracking(self):
        """Test that sources are properly tracked"""
        print("\n🔍 Testing source tracking...")

        mock_store = MockVectorStore(return_data=True)
        tool = CourseSearchTool(mock_store)

        # Execute search
        result = tool.execute("test query")

        # Check sources
        sources = tool.last_sources
        self.assertIsInstance(sources, list)
        self.assertGreater(len(sources), 0)

        # Check source structure
        first_source = sources[0]
        self.assertIn("display", first_source)
        self.assertIn("link", first_source)

        print("✅ Source tracking successful")
        print(f"   - Sources count: {len(sources)}")
        print(f"   - First source: {first_source}")

    def test_source_reset(self):
        """Test that sources can be reset"""
        print("\n🔍 Testing source reset...")

        mock_store = MockVectorStore(return_data=True)
        tool = CourseSearchTool(mock_store)

        # Execute search to populate sources
        tool.execute("test query")
        initial_source_count = len(tool.last_sources)

        # Reset sources
        tool.last_sources = []

        self.assertEqual(len(tool.last_sources), 0)

        print("✅ Source reset successful")
        print(f"   - Initial sources: {initial_source_count}")
        print(f"   - After reset: {len(tool.last_sources)}")

    def test_error_message_formatting(self):
        """Test error message formatting with filters"""
        print("\n🔍 Testing error message formatting...")

        mock_store = MockVectorStore(return_data=False)
        tool = CourseSearchTool(mock_store)

        # Test with course filter
        result1 = tool.execute("test query", course_name="NonExistent")
        self.assertIn("in course 'NonExistent'", result1)

        # Test with lesson filter
        result2 = tool.execute("test query", lesson_number=99)
        self.assertIn("in lesson 99", result2)

        # Test with both filters
        result3 = tool.execute(
            "test query", course_name="NonExistent", lesson_number=99
        )
        self.assertIn("in course 'NonExistent'", result3)
        self.assertIn("in lesson 99", result3)

        print("✅ Error message formatting successful")
        print(f"   - Course filter error: {result1}")
        print(f"   - Lesson filter error: {result2}")
        print(f"   - Both filters error: {result3}")

    def test_lesson_link_integration(self):
        """Test integration with lesson link retrieval"""
        print("\n🔍 Testing lesson link integration...")

        mock_store = MockVectorStore(return_data=True)
        tool = CourseSearchTool(mock_store)

        # Execute search
        result = tool.execute("test query")

        # Check that lesson links are attempted to be retrieved
        # (The mock will return None, but the call should be made)
        sources = tool.last_sources

        for source in sources:
            self.assertIn("link", source)
            # Link should be None from mock, but key should exist

        print("✅ Lesson link integration tested")
        print(f"   - Sources with link keys: {len(sources)}")


if __name__ == "__main__":
    # Run tests with detailed output
    unittest.main(verbosity=2)<|MERGE_RESOLUTION|>--- conflicted
+++ resolved
@@ -11,18 +11,12 @@
 # Add parent directory to path for imports
 sys.path.append(os.path.dirname(os.path.dirname(os.path.abspath(__file__))))
 
-<<<<<<< HEAD
-from .test_fixtures import (
-    MockVectorStore, MockData, print_test_section,
-    assert_search_results_format
-=======
 from search_tools import CourseSearchTool
 from test_fixtures import (
     MockData,
     MockVectorStore,
     assert_search_results_format,
     print_test_section,
->>>>>>> 88d1f3d5
 )
 from vector_store import SearchResults
 
